# encoding: utf-8
require "logstash/outputs/s3"
require "stud/temporary"
require "fileutils"
require_relative "../../spec_helper"

describe LogStash::Outputs::S3::FileRepository do
  let(:tags) { ["secret", "service"] }
  let(:encoding) { "none" }
  let(:temporary_directory) { Stud::Temporary.pathname }
  let(:prefix_key) { "a-key" }
  let(:filename_key) { "a-filename-key" }

  before do
    FileUtils.mkdir_p(temporary_directory)
  end

  subject { described_class.new(tags, encoding, temporary_directory) }

  it "returns a temporary file" do
    subject.get_file(prefix_key) do |file|
      expect(file).to be_kind_of(LogStash::Outputs::S3::TemporaryFile)
    end

    subject.get_file(prefix_key, filename_key: filename_key) do |file|
      expect(file).to be_kind_of(LogStash::Outputs::S3::TemporaryFile)
    end
  end

  it "returns the same file for the same prefix key and filename key" do
    file_path = nil

    subject.get_file(prefix_key) do |file|
      file_path = file.path
    end
    subject.get_file(prefix_key) do |file|
      expect(file.path).to eq(file_path)
    end

    subject.get_file(prefix_key, filename_key: filename_key) do |file|
      file_path = file.path
    end
    subject.get_file(prefix_key, filename_key: filename_key) do |file|
      expect(file.path).to eq(file_path)
    end
  end

  it "returns the same file for the same dynamic prefix key and filename key" do
    prefix = "%{type}/%{+YYYY}/%{+MM}/%{+dd}/"
    name = "${type}.txt"
    event = LogStash::Event.new({ "type" => "syslog"})
    key = event.sprintf(prefix)
    name = event.sprintf(name)
    file_path = nil

    subject.get_file(key) do |file|
      file_path = file.path
    end
    subject.get_file(key) do |file|
      expect(file.path).to eq(file_path)
    end

    subject.get_file(key, filename_key: name) do |file|
      file_path = file.path
    end
    subject.get_file(key, filename_key: name) do |file|
      expect(file.path).to eq(file_path)
    end
  end

  it "returns different file for different prefix keys and filename keys" do
    file_path = nil

    subject.get_file(prefix_key) do |file|
      file_path = file.path
    end
    subject.get_file("another_prefix_key") do |file|
      expect(file.path).not_to eq(file_path)
    end

    subject.get_file(prefix_key, filename_key: filename_key) do |file|
      file_path = file.path
    end
    subject.get_file(prefix_key, filename_key: "another_filename_key") do |file|
      expect(file.path).not_to eq(file_path)
    end
  end

  it "allows to get the file factory for a specific prefix or filename" do
    subject.get_factory(prefix_key) do |factory|
      expect(factory).to be_kind_of(LogStash::Outputs::S3::TemporaryFileFactory)
    end

    subject.get_factory(prefix_key, filename_key: filename_key) do |factory|
      expect(factory).to be_kind_of(LogStash::Outputs::S3::TemporaryFileFactory)
    end
  end

  it "returns a different file factory for different prefix keys and filename keys" do
    factory = nil

    subject.get_factory(prefix_key) do |f|
      factory = f
    end
    subject.get_factory("another_prefix_key") do |f|
      expect(factory).not_to eq(f)
    end

    subject.get_factory(prefix_key, filename_key: filename_key) do |f|
      factory = f
    end
    subject.get_factory(prefix_key, filename_key: "another_filename)key") do |f|
      expect(factory).not_to eq(f)
    end
  end

  it "returns the number of prefix keys" do
    expect(subject.size).to eq(0)
    subject.get_file(prefix_key) { |file| file.write("something") }
    expect(subject.size).to eq(1)
  end

  it "returns the number of prefix with filename keys" do
    expect(subject.size).to eq(0)
    subject.get_file(prefix_key, filename_key: filename_key) { |file| file.write("something else") }
    expect(subject.size).to eq(1)
  end

  it "returns all available prefix keys" do
    subject.get_file(prefix_key) { |file| file.write("something") }
    expect(subject.keys).to include(prefix_key)
    expect(subject.keys.size).to eq(1)
  end

  it "returns all available prefix with filename keys" do
    subject.get_file(prefix_key, filename_key: filename_key) { |file| file.write("something else") }
    expect(subject.keys.toArray).to include(prefix_key + "/" + filename_key)
    expect(subject.keys.toArray.size).to eq(1)
  end

  it "cleans stale prefix factories" do
    @file_repository = described_class.new(tags, encoding, temporary_directory, 1, 1)
    expect(@file_repository.size).to eq(0)
    path = ""
    @file_repository.get_factory(prefix_key) do |factory|
      factory.current.write("hello")
      # force a rotation so we get an empty file that will get stale.
      factory.rotate!
      path = factory.current.temp_path
    end

    @file_repository.get_file("another-prefix") { |file| file.write("hello") }
    expect(@file_repository.size).to eq(2)
    sleep 1.2 # allow sweeper to kick in
    try(10) { expect(@file_repository.size).to eq(1) }
    expect(File.directory?(path)).to be_falsey

    sleep 1.5 # allow sweeper to kick in, again
    expect(@file_repository.size).to eq(1)
  end

<<<<<<< HEAD
=======
  it "cleans stale prefix with filename factories" do
    @file_repository = described_class.new(tags, encoding, temporary_directory, 1, 1)
    expect(@file_repository.size).to eq(0)
    path = ""
    @file_repository.get_factory(prefix_key, filename_key: filename_key) do |factory|
      factory.current.write("hello again")
      # force a rotation so we get an empty file that will get stale.
      factory.rotate!
      path = factory.current.temp_path
    end

    @file_repository.get_file(prefix_key, filename_key: "another-filename") { |file| file.write("hello again") }
    expect(@file_repository.size).to eq(2)
    try(10) { expect(@file_repository.size).to eq(1) }
    expect(File.directory?(path)).to be_falsey
  end
>>>>>>> 9cf39f15
end


describe LogStash::Outputs::S3::FileRepository::PrefixedValue do
  let(:factory) { spy("factory", :current => file) }
  subject { described_class.new(factory, 1) }

  context "#stale?" do
    context "the file is empty and older than stale time" do
      let(:file) { double("file", :size => 0, :ctime => Time.now - 5) }

      it "returns true" do
        expect(subject.stale?).to be_truthy
      end
    end

    context "when the file has data in it" do
      let(:file) { double("file", :size => 200, :ctime => Time.now - 5) }

      it "returns false" do
        expect(subject.stale?).to be_falsey
      end
    end

    context "when the file is not old enough" do
      let(:file) { double("file", :size => 0, :ctime => Time.now + 100) }

      it "returns false" do
        expect(subject.stale?).to be_falsey
      end
    end
  end
end<|MERGE_RESOLUTION|>--- conflicted
+++ resolved
@@ -159,8 +159,6 @@
     expect(@file_repository.size).to eq(1)
   end
 
-<<<<<<< HEAD
-=======
   it "cleans stale prefix with filename factories" do
     @file_repository = described_class.new(tags, encoding, temporary_directory, 1, 1)
     expect(@file_repository.size).to eq(0)
@@ -177,7 +175,6 @@
     try(10) { expect(@file_repository.size).to eq(1) }
     expect(File.directory?(path)).to be_falsey
   end
->>>>>>> 9cf39f15
 end
 
 
