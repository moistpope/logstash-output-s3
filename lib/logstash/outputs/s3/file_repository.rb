# encoding: utf-8
require "java"
require "concurrent/map"
require "concurrent/timer_task"
require "logstash/util"

module LogStash
  module Outputs
    class S3
      class FileRepository
        DEFAULT_STATE_SWEEPER_INTERVAL_SECS = 60
        DEFAULT_STALE_TIME_SECS = 15 * 60
        # Ensure that all access or work done
        # on a factory is threadsafe
        class PrefixedValue
          def initialize(file_factory, stale_time)
            @file_factory = file_factory
            @lock = Monitor.new
            @stale_time = stale_time
            @is_deleted = false
          end

          def with_lock
            @lock.synchronize {
              yield @file_factory
            }
          end

          def stale?
            with_lock { |factory| factory.current.size == 0 && (Time.now - factory.current.ctime > @stale_time) }
          end

          def apply(prefix, filename)
            return self
          end

          def delete!
            with_lock do |factory|
              factory.current.delete!
              @is_deleted = true
            end
          end

          def deleted?
            with_lock { |_| @is_deleted }
          end
        end

        class FactoryInitializer

          def initialize(tags, encoding, temporary_directory, stale_time)
            @tags = tags
            @encoding = encoding
            @temporary_directory = temporary_directory
            @stale_time = stale_time
          end

<<<<<<< HEAD
          def create_value(prefix_key)
            PrefixedValue.new(TemporaryFileFactory.new(prefix_key, @tags, @encoding, @temporary_directory), @stale_time)
=======
          def apply(prefix_key, filename_key: "")
            PrefixedValue.new(TemporaryFileFactory.new(prefix_key, @tags, @encoding, @temporary_directory, filename: filename_key), @stale_time)
>>>>>>> 9cf39f15
          end

        end

        def initialize(tags, encoding, temporary_directory,
                       stale_time = DEFAULT_STALE_TIME_SECS,
                       sweeper_interval = DEFAULT_STATE_SWEEPER_INTERVAL_SECS)
          # The path need to contains the prefix so when we start
          # logtash after a crash we keep the remote structure
          @prefixed_factories = Concurrent::Map.new

          @sweeper_interval = sweeper_interval

          @factory_initializer = FactoryInitializer.new(tags, encoding, temporary_directory, stale_time)

          start_stale_sweeper
        end

        def keys
          @prefixed_factories.keys
        end

        def each_files
          each_factory(keys) do |factory|
            yield factory.current
          end
        end

<<<<<<< HEAD
        ##
        # Yields the file factory while the current thread has exclusive access to it, creating a new
        # one if one does not exist or if the current one is being reaped by the stale watcher.
        # @param prefix_key [String]: the prefix key
        # @yieldparam factory [TemporaryFileFactory]: a temporary file factory that this thread has exclusive access to
        # @yieldreturn [Object]: a value to return; should NOT be the factory, which should be contained by the exclusive access scope.
        # @return [Object]: the value returned by the provided block
        def get_factory(prefix_key)

          # fast-path: if factory exists and is not deleted, yield it with exclusive access and return
          prefix_val = @prefixed_factories.get(prefix_key)
          prefix_val&.with_lock do |factory|
            # intentional local-jump to ensure deletion detection
            # is done inside the exclusive access.
            return yield(factory) unless prefix_val.deleted?
          end

          # slow-path:
          # the Concurrent::Map#get operation is lock-free, but may have returned an entry that was being deleted by
          # another thread (such as via stale detection). If we failed to retrieve a value, or retrieved one that had
          # been marked deleted, use the atomic Concurrent::Map#compute to retrieve a non-deleted entry.
          prefix_val = @prefixed_factories.compute(prefix_key) do |existing|
            existing && !existing.deleted? ? existing : @factory_initializer.create_value(prefix_key)
          end
          prefix_val.with_lock { |factory| yield factory }
        end

        ##
        # Yields each non-deleted file factory while the current thread has exclusive access to it.
        # @param prefixes [Array<String>]: the prefix keys
        # @yieldparam factory [TemporaryFileFactory]
        # @return [void]
        def each_factory(prefixes)
          prefixes.each do |prefix_key|
            prefix_val = @prefixed_factories.get(prefix_key)
            prefix_val&.with_lock do |factory|
              yield factory unless prefix_val.deleted?
            end
          end
=======
        # Return the file factory
        def get_factory(prefix_key, filename_key: "")
          key = prefix_key + (filename_key == "" ? "" : ("/" + filename_key))
          if @prefixed_factories.key?(key)
            factory = @prefixed_factories[key]
          else
            factory = @factory_initializer.apply(prefix_key, filename_key: filename_key)
            @prefixed_factories[key] = factory
          end
          factory.with_lock { |factory| yield factory }
>>>>>>> 9cf39f15
        end

        def get_file(prefix_key, filename_key: "")
          get_factory(prefix_key, filename_key: filename_key) { |factory| yield factory.current }
        end

        def shutdown
          stop_stale_sweeper
        end

        def size
          @prefixed_factories.size
        end

        def remove_if_stale(prefix_key)
          # we use the ATOMIC `Concurrent::Map#compute_if_present` to atomically
          # detect the staleness, mark a stale prefixed factory as deleted, and delete from the map.
          @prefixed_factories.compute_if_present(prefix_key) do |prefixed_factory|
            # once we have retrieved an instance, we acquire exclusive access to it
            # for stale detection, marking it as deleted before releasing the lock
            # and causing it to become deleted from the map.
            prefixed_factory.with_lock do |_|
              if prefixed_factory.stale?
                prefixed_factory.delete! # mark deleted to prevent reuse
                nil # cause deletion
              else
                prefixed_factory # keep existing
              end
            end
          end
        end

        def start_stale_sweeper
          @stale_sweeper = Concurrent::TimerTask.new(:execution_interval => @sweeper_interval) do
            LogStash::Util.set_thread_name("S3, Stale factory sweeper")

            @prefixed_factories.keys.each do |prefix|
              remove_if_stale(prefix)
            end
          end

          @stale_sweeper.execute
        end

        def stop_stale_sweeper
          @stale_sweeper.shutdown
        end
      end
    end
  end
end<|MERGE_RESOLUTION|>--- conflicted
+++ resolved
@@ -55,13 +55,10 @@
             @stale_time = stale_time
           end
 
-<<<<<<< HEAD
-          def create_value(prefix_key)
-            PrefixedValue.new(TemporaryFileFactory.new(prefix_key, @tags, @encoding, @temporary_directory), @stale_time)
-=======
+          def create_value(prefix_key, filename_key: "")
+            PrefixedValue.new(TemporaryFileFactory.new(prefix_key, @tags, @encoding, @temporary_directory, filename: filename_key), @stale_time)
           def apply(prefix_key, filename_key: "")
             PrefixedValue.new(TemporaryFileFactory.new(prefix_key, @tags, @encoding, @temporary_directory, filename: filename_key), @stale_time)
->>>>>>> 9cf39f15
           end
 
         end
@@ -90,7 +87,6 @@
           end
         end
 
-<<<<<<< HEAD
         ##
         # Yields the file factory while the current thread has exclusive access to it, creating a new
         # one if one does not exist or if the current one is being reaped by the stale watcher.
@@ -98,24 +94,40 @@
         # @yieldparam factory [TemporaryFileFactory]: a temporary file factory that this thread has exclusive access to
         # @yieldreturn [Object]: a value to return; should NOT be the factory, which should be contained by the exclusive access scope.
         # @return [Object]: the value returned by the provided block
-        def get_factory(prefix_key)
+        # def get_factory(prefix_key, filename_key: "")
 
-          # fast-path: if factory exists and is not deleted, yield it with exclusive access and return
-          prefix_val = @prefixed_factories.get(prefix_key)
-          prefix_val&.with_lock do |factory|
-            # intentional local-jump to ensure deletion detection
-            # is done inside the exclusive access.
-            return yield(factory) unless prefix_val.deleted?
+        #   key = prefix_key + (filename_key == "" ? "" : ("/" + filename_key))
+
+        #   # fast-path: if factory exists and is not deleted, yield it with exclusive access and return
+        #   prefix_val = @prefixed_factories.get(prefix_key)
+        #   prefix_val&.with_lock do |factory|
+        #     # intentional local-jump to ensure deletion detection
+        #     # is done inside the exclusive access.
+        #     return yield(factory) unless prefix_val.deleted?
+        #   end
+
+        #   # slow-path:
+        #   # the Concurrent::Map#get operation is lock-free, but may have returned an entry that was being deleted by
+        #   # another thread (such as via stale detection). If we failed to retrieve a value, or retrieved one that had
+        #   # been marked deleted, use the atomic Concurrent::Map#compute to retrieve a non-deleted entry.
+        #   prefix_val = @prefixed_factories.compute(prefix_key) do |existing|
+        #     existing && !existing.deleted? ? existing : @factory_initializer.create_value(prefix_key, filename_key: filename_key)
+        #   end
+        #   prefix_val.with_lock { |factory| yield factory }
+        # end
+
+        # Return the file factory
+        def get_factory(prefix_key, filename_key: "")
+
+          key = prefix_key + (filename_key == "" ? "" : ("/" + filename_key))
+
+          if @prefixed_factories.key?(key)
+            factory = @prefixed_factories[key]
+          else
+            factory = @factory_initializer.apply(prefix_key, filename_key: filename_key)
+            @prefixed_factories[key] = factory
           end
-
-          # slow-path:
-          # the Concurrent::Map#get operation is lock-free, but may have returned an entry that was being deleted by
-          # another thread (such as via stale detection). If we failed to retrieve a value, or retrieved one that had
-          # been marked deleted, use the atomic Concurrent::Map#compute to retrieve a non-deleted entry.
-          prefix_val = @prefixed_factories.compute(prefix_key) do |existing|
-            existing && !existing.deleted? ? existing : @factory_initializer.create_value(prefix_key)
-          end
-          prefix_val.with_lock { |factory| yield factory }
+          factory.with_lock { |factory| yield factory }
         end
 
         ##
@@ -130,19 +142,6 @@
               yield factory unless prefix_val.deleted?
             end
           end
-=======
-        # Return the file factory
-        def get_factory(prefix_key, filename_key: "")
-          key = prefix_key + (filename_key == "" ? "" : ("/" + filename_key))
-          if @prefixed_factories.key?(key)
-            factory = @prefixed_factories[key]
-          else
-            factory = @factory_initializer.apply(prefix_key, filename_key: filename_key)
-            @prefixed_factories[key] = factory
-          end
-          factory.with_lock { |factory| yield factory }
->>>>>>> 9cf39f15
-        end
 
         def get_file(prefix_key, filename_key: "")
           get_factory(prefix_key, filename_key: filename_key) { |factory| yield factory.current }
